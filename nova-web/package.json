--- conflicted
+++ resolved
@@ -9,24 +9,15 @@
     "lint": "next lint"
   },
   "dependencies": {
-    "@react-three/drei": "^9.122.0",
-    "@react-three/fiber": "^8.15.0",
+    "@react-three/drei": "9.122.0",
+    "@react-three/fiber": "8.18.0",
     "framer-motion": "^10.16.4",
     "lucide-react": "^0.263.1",
     "next": "14.2.31",
     "react": "18.2.0",
     "react-dom": "18.2.0",
-<<<<<<< HEAD
-    "three": "^0.179.0",
-    "three-mesh-bvh": "^0.8.0"
-=======
-    "lucide-react": "^0.263.1",
-    "framer-motion": "^10.16.4",
     "three": "0.179.0",
-    "three-mesh-bvh": "0.8.0",
-    "@react-three/fiber": "8.18.0",
-    "@react-three/drei": "9.122.0"
->>>>>>> 45d47840
+    "three-mesh-bvh": "0.8.0"
   },
   "devDependencies": {
     "autoprefixer": "^10.4.16",
